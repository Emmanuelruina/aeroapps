"""Query alert information from AeroAPI and present it to a frontend service"""
import os
from datetime import timezone
from typing import Dict, Any, Union

import json
import requests
from flask import Flask, jsonify, Response, request
from flask_cors import CORS

from sqlalchemy import (exc, create_engine, MetaData, Table,
                        Column, Integer, Boolean, Text, insert)

AEROAPI_BASE_URL = "https://aeroapi.flightaware.com/aeroapi"
AEROAPI_KEY = os.environ["AEROAPI_KEY"]
AEROAPI = requests.Session()
AEROAPI.headers.update({"x-apikey": AEROAPI_KEY})

# pylint: disable=invalid-name
app = Flask(__name__)
CORS(app)

# create the SQL engine using SQLite
engine = create_engine(
    "sqlite+pysqlite:////var/db/aeroapi_alerts/aeroapi_alerts.db", echo=False, future=True
)
<<<<<<< HEAD
# Two tables: one to store alert configs, other to store alerts being sent as endpoint
table_name_alert_configs = "aeroapi_alert_configs_table"
table_name_alerts = "aeroapi_alerts_table"


@app.before_first_request
def create_tables():
    """
    Check if tables exists, and if it doesn't create them.
    Returns 0 on success, -1 otherwise
    """
    try:
        metadata_obj = MetaData()
        # Create the tables if they don't exist
        # Table for storing the configurations of the alerts created
        table_to_create_alert_configs = Table(
            table_name_alert_configs,
            metadata_obj,
            Column("fa_alert_id", Integer, primary_key=True),
            Column("ident", String()),
            Column("origin", String()),
            Column("destination", String()),
            Column("aircraft_type", String()),
            Column("start_date", String()),
            Column("end_date", String()),
=======
table_name = "aeroapi_alert_configurations"
# Define table and metadata to insert and create
metadata_obj = MetaData()
aeroapi_alert_configurations = Table(
            table_name,
            metadata_obj,
            Column("fa_alert_id", Integer, primary_key=True),
            Column("ident", Text()),
            Column("origin", Text()),
            Column("destination", Text()),
            Column("aircraft_type", Text()),
            Column("start_date", Text()),
            Column("end_date", Text()),
>>>>>>> dbb1e279
            Column("max_weekly", Integer),
            Column("eta", Integer),
            Column("arrival", Boolean),
            Column("cancelled", Boolean),
            Column("departure", Boolean),
            Column("diverted", Boolean),
            Column("filed", Boolean),
        )
<<<<<<< HEAD
        table_to_create_alert_configs.create(engine, checkfirst=True)
        app.logger.info(f"Table {table_name_alert_configs} successfully created / updated")
        # Table for storing the actual alerts sent from AeroAPI to this endpoint
        table_to_create_alerts = Table(
            table_name_alerts,
            metadata_obj,
            Column("id", Integer, primary_key=True, autoincrement=True),
            Column("long_description", String()),
            Column("short_description", String()),
            Column("summary", String()),
            Column("event_code", String()),
            Column("alert_id", Integer),
            Column("fa_flight_id", String()),
            Column("ident", String()),
            Column("registration", String()),
            Column("aircraft_type", String()),
            Column("origin", String()),
            Column("destination", String())
        )
        table_to_create_alerts.create(engine, checkfirst=True)
        app.logger.info(f"Table {table_name_alerts} successfully created / updated")
=======


# create table
def create_table():
    """
    Check if table exists, and if it doesn't create it.
    Returns 0 on success, -1 otherwise
    """
    try:
        # create the table if it doesn't exist
        metadata_obj.create_all(engine)
        app.logger.info("Table successfully created (if not already created)")
>>>>>>> dbb1e279
    except exc.SQLAlchemyError as e:
        app.logger.error(f"SQL error occurred during creation of table (CRITICAL - INSERT WILL FAIL): {e}")
        raise e

    return 0


def insert_into_table(data_to_insert: Dict[str, Union[str, int, bool]], table_name: str) -> int:
    """
    Insert object into the table based off of the engine.
    Assumes data_to_insert has values for all the keys
    that are in the data_to_insert variable.
    Returns 0 on success, -1 otherwise
    """
    try:
        with engine.connect() as conn:
            stmt = insert(aeroapi_alert_configurations)
            conn.execute(stmt, data_to_insert)
            conn.commit()

            app.logger.info(f"Data successfully inserted into table {table_name}")

    except exc.SQLAlchemyError as e:
        app.logger.error(f"SQL error occurred during insertion into table: {e}")
        return -1

    return 0


@app.route("/post", methods=["POST"])
def handle_alert() -> Response:
    """
    Function to receive AeroAPI POST requests.
    """
    # Form response
    r_title: str
    r_reason: str
    r_detail: str
    r_status: int
    data: Dict[Any] = request.json
    # Process data by getting things needed
    # Use get() if value doesn't exist -> value is None
    processed_data: Dict[Any] = dict()
    processed_data["long_description"] = data.get("long_description", None)
    processed_data["short_description"] = data.get("short_description", None)
    processed_data["summary"] = data.get("summary", None)
    processed_data["event_code"] = data.get("event_code", None)
    processed_data["alert_id"] = data.get("alert_id", None)
    processed_data["fa_flight_id"] = data.get("flight", None).get("fa_flight_id", None)
    processed_data["ident"] = data.get("flight", None).get("ident", None)
    processed_data["registration"] = data.get("flight", None).get("registration", None)
    processed_data["aircraft_type"] = data.get("flight", None).get("aircraft_type", None)
    processed_data["origin"] = data.get("flight", None).get("origin", None)
    processed_data["destination"] = data.get("flight", None).get("destination", None)
    # Check if any values weren't processed
    if None not in processed_data.values():
        if insert_into_table(processed_data, table_name_alerts) != -1:
            r_title = "Successful request"
            r_reason = "Request processed and stored successfully"
            r_detail = "Request processed and stored successfully"
            r_status = 200
        else:
            r_title = "Error inserting into SQL Database"
            r_reason = "Inserting into the database had an error"
            r_detail = "Inserting into the database had an error"
            r_status = 500
    else:
        r_title = "Missing info in request"
        r_reason = "At least one value to insert in the database is missing in the post request"
        r_detail = "At least one value to insert in the database is missing in the post request"
        r_status = 400
    return jsonify({"title": r_title, "reason": r_reason, "detail": r_detail, "status": r_status})


@app.route("/create", methods=["POST"])
def create_alert() -> Response:
    """
    Function to create an alert item via a POST request from the front-end.
    If 'max_weekly' not in payload, default value is 1000
    If 'events' not in payload, default value is all False
    Returns JSON Response in form {"Alert_id": <alert_id, -1 if no alert id produced>,
    "Success": True/False, "Description": <A detailed description of the response>}
    """
    # initialize response headers
    r_alert_id: int = -1
    r_success: bool = False
    r_description: str = ''
    # Process json
    content_type = request.headers.get("Content-Type")
    data: Dict[Any]

    if content_type != "application/json":
        r_description = "Invalid content sent"
    else:
        data = request.json
        api_resource = "/alerts"

        # Check if max_weekly and events in data
        if "events" not in data:
            # Assume want all events to be false
            data["events"] = {
                "arrival": False,
                "departure": False,
                "cancelled": False,
                "diverted": False,
                "filed": False,
            }
        if "max_weekly" not in data:
            data["max_weekly"] = 1000

        app.logger.info(f"Making AeroAPI request to POST {api_resource}")
        result = AEROAPI.post(f"{AEROAPI_BASE_URL}{api_resource}", json=data)
        if result.status_code != 201:
            # return to front end the error, decode and clean the response
            try:
                processed_json = result.json()
                r_description = f"Error code {result.status_code} with the following description: {processed_json['detail']}"
            except json.decoder.JSONDecodeError:
                r_description = f"Error code {result.status_code} could not be parsed into JSON. The following is the HTML response given: {result.text}"
        else:
            # Package created alert and put into database
            fa_alert_id = int(result.headers["Location"][8:])
            r_alert_id = fa_alert_id
            # Flatten events to insert into database
            data["arrival"] = data["events"]["arrival"]
            data["departure"] = data["events"]["departure"]
            data["cancelled"] = data["events"]["cancelled"]
            data["diverted"] = data["events"]["diverted"]
            data["filed"] = data["events"]["filed"]
            data.pop("events")
            data.pop("max_weekly")
            # rename dates to avoid sql keyword "end" issue
            # default to None in case a user directly submits an incomplete payload
            data["start_date"] = data.pop("start", None)
            data["end_date"] = data.pop("end", None)
            data["fa_alert_id"] = fa_alert_id

            if insert_into_table(data, table_name_alert_configs) == -1:
                r_description = f"Database insertion error, check your database configuration. Alert has still been configured with alert id {r_alert_id}"
            else:
                r_success = True
                r_description = f"Request sent successfully with alert id {r_alert_id}"

    return jsonify({"Alert_id": r_alert_id, "Success": r_success, "Description": r_description})


if __name__ == "__main__":
    # Create the table if it wasn't created before startup
    create_table()
    app.run(host="0.0.0.0", port=5000, debug=True)<|MERGE_RESOLUTION|>--- conflicted
+++ resolved
@@ -24,38 +24,14 @@
 engine = create_engine(
     "sqlite+pysqlite:////var/db/aeroapi_alerts/aeroapi_alerts.db", echo=False, future=True
 )
-<<<<<<< HEAD
 # Two tables: one to store alert configs, other to store alerts being sent as endpoint
-table_name_alert_configs = "aeroapi_alert_configs_table"
-table_name_alerts = "aeroapi_alerts_table"
-
-
-@app.before_first_request
-def create_tables():
-    """
-    Check if tables exists, and if it doesn't create them.
-    Returns 0 on success, -1 otherwise
-    """
-    try:
-        metadata_obj = MetaData()
-        # Create the tables if they don't exist
-        # Table for storing the configurations of the alerts created
-        table_to_create_alert_configs = Table(
-            table_name_alert_configs,
-            metadata_obj,
-            Column("fa_alert_id", Integer, primary_key=True),
-            Column("ident", String()),
-            Column("origin", String()),
-            Column("destination", String()),
-            Column("aircraft_type", String()),
-            Column("start_date", String()),
-            Column("end_date", String()),
-=======
-table_name = "aeroapi_alert_configurations"
+table_name_alert_configs = "aeroapi_alert_configurations"
+table_name_alerts = "aeroapi_alerts"
+
 # Define table and metadata to insert and create
 metadata_obj = MetaData()
 aeroapi_alert_configurations = Table(
-            table_name,
+            table_name_alert_configs,
             metadata_obj,
             Column("fa_alert_id", Integer, primary_key=True),
             Column("ident", Text()),
@@ -64,7 +40,6 @@
             Column("aircraft_type", Text()),
             Column("start_date", Text()),
             Column("end_date", Text()),
->>>>>>> dbb1e279
             Column("max_weekly", Integer),
             Column("eta", Integer),
             Column("arrival", Boolean),
@@ -73,44 +48,34 @@
             Column("diverted", Boolean),
             Column("filed", Boolean),
         )
-<<<<<<< HEAD
-        table_to_create_alert_configs.create(engine, checkfirst=True)
-        app.logger.info(f"Table {table_name_alert_configs} successfully created / updated")
-        # Table for storing the actual alerts sent from AeroAPI to this endpoint
-        table_to_create_alerts = Table(
+table_to_create_alerts = Table(
             table_name_alerts,
             metadata_obj,
             Column("id", Integer, primary_key=True, autoincrement=True),
-            Column("long_description", String()),
-            Column("short_description", String()),
-            Column("summary", String()),
-            Column("event_code", String()),
+            Column("long_description", Text()),
+            Column("short_description", Text()),
+            Column("summary", Text()),
+            Column("event_code", Text()),
             Column("alert_id", Integer),
-            Column("fa_flight_id", String()),
-            Column("ident", String()),
-            Column("registration", String()),
-            Column("aircraft_type", String()),
-            Column("origin", String()),
-            Column("destination", String())
+            Column("fa_flight_id", Text()),
+            Column("ident", Text()),
+            Column("registration", Text()),
+            Column("aircraft_type", Text()),
+            Column("origin", Text()),
+            Column("destination", Text())
         )
-        table_to_create_alerts.create(engine, checkfirst=True)
-        app.logger.info(f"Table {table_name_alerts} successfully created / updated")
-=======
-
-
-# create table
-def create_table():
-    """
-    Check if table exists, and if it doesn't create it.
+
+
+def create_tables():
+    """
+    Check if the tables exist, and if they don't create them.
     Returns 0 on success, -1 otherwise
     """
     try:
-        # create the table if it doesn't exist
         metadata_obj.create_all(engine)
-        app.logger.info("Table successfully created (if not already created)")
->>>>>>> dbb1e279
+        app.logger.info("Table(s) successfully created (if not already created)")
     except exc.SQLAlchemyError as e:
-        app.logger.error(f"SQL error occurred during creation of table (CRITICAL - INSERT WILL FAIL): {e}")
+        app.logger.error(f"SQL error occurred during creation of table(s) (CRITICAL - INSERT WILL FAIL): {e}")
         raise e
 
     return 0
@@ -256,6 +221,6 @@
 
 
 if __name__ == "__main__":
-    # Create the table if it wasn't created before startup
-    create_table()
+    # Create the tables if they weren't created before startup
+    create_tables()
     app.run(host="0.0.0.0", port=5000, debug=True)