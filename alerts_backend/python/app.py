--- conflicted
+++ resolved
@@ -9,12 +9,6 @@
 from flask.logging import create_logger
 from flask_cors import CORS
 
-<<<<<<< HEAD
-from sqlalchemy import (exc, create_engine, MetaData, Table,
-                        Column, Integer, Boolean, Text, insert,
-                        Date, DateTime, delete)
-=======
->>>>>>> b835b386
 from sqlalchemy.sql import func
 from sqlalchemy import (
     exc,
@@ -28,10 +22,8 @@
     insert,
     Date,
     select,
-<<<<<<< HEAD
-=======
     DateTime,
->>>>>>> b835b386
+    delete
 )
 
 AEROAPI_BASE_URL = "https://aeroapi.flightaware.com/aeroapi"
@@ -79,14 +71,8 @@
     "aeroapi_alerts",
     metadata_obj,
     Column("id", Integer, primary_key=True, autoincrement=True),
-<<<<<<< HEAD
+    # Store time in UTC that the alert was received
     Column("time_alert_received", DateTime(timezone=True), server_default=func.now()),
-    # Store time in UTC that the alert was received
-=======
-    Column(
-        "time_alert_received", DateTime(timezone=True), server_default=func.now()
-    ),  # Store time in UTC that the alert was received
->>>>>>> b835b386
     Column("long_description", Text),
     Column("short_description", Text),
     Column("summary", Text),
@@ -97,11 +83,7 @@
     Column("registration", Text),
     Column("aircraft_type", Text),
     Column("origin", Text),
-<<<<<<< HEAD
-    Column("destination", Text)
-=======
     Column("destination", Text),
->>>>>>> b835b386
 )
 
 
@@ -136,7 +118,6 @@
             conn.execute(stmt, data_to_insert)
             conn.commit()
             logger.info(f"Data successfully inserted into table {table.name}")
-<<<<<<< HEAD
     except exc.SQLAlchemyError as e:
         logger.error(f"SQL error occurred during insertion into table {table.name}: {e}")
         return -1
@@ -156,15 +137,10 @@
             logger.info(f"Data successfully deleted from {aeroapi_alert_configurations.name}")
     except exc.SQLAlchemyError as e:
         logger.error(f"SQL error occurred during deletion from table {aeroapi_alert_configurations.name}: {e}")
-=======
-    except exc.SQLAlchemyError as e:
-        logger.error(f"SQL error occurred during insertion into table {table.name}: {e}")
->>>>>>> b835b386
         return -1
     return 0
 
 
-<<<<<<< HEAD
 @app.route("/delete", methods=["POST"])
 def delete_alert() -> Response:
     """
@@ -210,17 +186,10 @@
 
 
 @app.route("/posted_alerts")
-def get_posted_alerts():
-    """
-    Function to return all the alerts that are currently configured
-    via the SQL table.
-=======
-@app.route("/posted_alerts")
 def get_posted_alerts() -> Response:
     """
     Function to return all the triggered POSTed alerts via the SQL table.
     Returns a JSON payload of all the POSTed alerts.
->>>>>>> b835b386
     """
     data: Dict[str, Any] = {"posted_alerts": []}
     with engine.connect() as conn:
@@ -234,17 +203,10 @@
 
 
 @app.route("/alert_configs")
-<<<<<<< HEAD
-def get_alert_configs():
-    """
-    Function to return all the alerts that are currently configured
-    via the SQL table.
-=======
 def get_alert_configs() -> Response:
     """
     Function to return all the alerts that are currently configured
     via the SQL table. Returns a JSON payload of all the configured alerts.
->>>>>>> b835b386
     """
     data: Dict[str, Any] = {"alert_configurations": []}
     with engine.connect() as conn:
@@ -298,12 +260,8 @@
     except KeyError as e:
         # If value doesn't exist, do not insert into table and produce error
         logger.error(
-<<<<<<< HEAD
-            f"Alert POST request did not have one or more keys with data. Will process but will return 400: {e}")
-=======
             f"Alert POST request did not have one or more keys with data. Will process but will return 400: {e}"
         )
->>>>>>> b835b386
         r_title = "Missing info in request"
         r_detail = "At least one value to insert in the database is missing in the post request"
         r_status = 400
@@ -323,11 +281,7 @@
     # initialize response headers
     r_alert_id: int = -1
     r_success: bool = False
-<<<<<<< HEAD
     r_description: str
-=======
-    r_description: str = ""
->>>>>>> b835b386
     # Process json
     content_type = request.headers.get("Content-Type")
     data: Dict[str, Any]
