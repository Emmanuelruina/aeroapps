--- conflicted
+++ resolved
@@ -9,12 +9,6 @@
 from flask.logging import create_logger
 from flask_cors import CORS
 
-<<<<<<< HEAD
-from sqlalchemy import (exc, create_engine, MetaData, Table,
-                        Column, Integer, Boolean, Text, insert,
-                        Date, DateTime, delete)
-=======
->>>>>>> b835b386
 from sqlalchemy.sql import func
 from sqlalchemy import (
     exc,
@@ -29,6 +23,7 @@
     Date,
     select,
     DateTime,
+    delete
 )
 
 AEROAPI_BASE_URL = "https://aeroapi.flightaware.com/aeroapi"
