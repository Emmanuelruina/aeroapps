--- conflicted
+++ resolved
@@ -80,6 +80,8 @@
             conn.execute(stmt, data_to_insert)
             conn.commit()
 
+            app.logger.info("Data successfully inserted into table")
+            
     except exc.SQLAlchemyError as e:
         app.logger.error(f"SQL error occurred during insertion into table: {e}")
         return -1
@@ -107,63 +109,6 @@
     if content_type != "application/json":
         r_description = "Invalid content sent"
     else:
-<<<<<<< HEAD
-        response_frontend["Description"] = "Invalid content sent"
-        return jsonify(response_frontend)
-
-    api_resource = "/alerts"
-
-    # Check if max_weekly and events in data
-    if "events" not in data:
-        # Assume want all events to be false
-        data["events"] = {
-            "arrival": False,
-            "departure": False,
-            "cancelled": False,
-            "diverted": False,
-            "filed": False,
-        }
-    if "max_weekly" not in data:
-        data["max_weekly"] = 1000
-
-    app.logger.info(f"Making AeroAPI request to POST {api_resource}")
-    result = AEROAPI.post(f"{AEROAPI_BASE_URL}{api_resource}", json=data)
-    if result.status_code != 201:
-        # return to front end the error, decode and clean the response
-        response_frontend["Description"] = (f"""Error code {result.status_code} with 
-        the following description: {json.loads(result.content.decode("utf-8"))['detail'].strip()}""")
-        return jsonify(response_frontend)
-
-    # Package created alert and put into database
-    fa_alert_id = int(result.headers["Location"][8:])
-    holder: Dict[str, Any] = data
-    # Flatten events to insert into database
-    holder["arrival"] = holder["events"]["arrival"]
-    holder["departure"] = holder["events"]["departure"]
-    holder["cancelled"] = holder["events"]["cancelled"]
-    holder["diverted"] = holder["events"]["diverted"]
-    holder["filed"] = holder["events"]["filed"]
-    holder.pop("events")
-
-    # Rename dates to avoid sql keyword "end" issue
-    holder["start_date"] = holder.pop("start")
-    holder["end_date"] = holder.pop("end")
-    database_data: Dict[str, Union[str, int]] = holder
-    database_data["fa_alert_id"] = fa_alert_id
-
-    response_frontend["Alert_id"] = fa_alert_id
-    if insert_into_db(database_data) == -1:
-        response_frontend["Description"] = """Database insertion error, 
-        check your database configuration"""
-        return jsonify(response_frontend)
-
-    response_frontend["Success"] = True
-    response_frontend["Description"] = "Request sent successfully"
-    return jsonify(response_frontend)
-
-
-app.run(host="0.0.0.0", port=5000, debug=True)
-=======
         data = request.json
         api_resource = "/alerts"
 
@@ -210,5 +155,4 @@
     return jsonify({"Alert_id": r_alert_id, "Success": r_success, "Description": r_description})
 
 
-app.run(host="0.0.0.0", port=5001, debug=True)
->>>>>>> da8008bd
+app.run(host="0.0.0.0", port=5000, debug=True)