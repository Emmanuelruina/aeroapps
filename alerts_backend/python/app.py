"""Query alert information from AeroAPI and present it to a frontend service"""
import os
from datetime import datetime
from typing import Dict, Any, Union

import json
import requests
from flask import Flask, jsonify, Response, request
from flask_cors import CORS

from sqlalchemy import (exc, create_engine, MetaData, Table,
                        Column, Integer, Boolean, Text, insert, Date)

AEROAPI_BASE_URL = "https://aeroapi.flightaware.com/aeroapi"
AEROAPI_KEY = os.environ["AEROAPI_KEY"]
AEROAPI = requests.Session()
AEROAPI.headers.update({"x-apikey": AEROAPI_KEY})

# pylint: disable=invalid-name
app = Flask(__name__)
CORS(app)

# create the SQL engine using SQLite
engine = create_engine(
    "sqlite+pysqlite:////var/db/aeroapi_alerts/aeroapi_alerts.db", echo=False, future=True
)
<<<<<<< HEAD

# Define tables and metadata to insert and create
=======
# Two tables: one to store alert configs, other to store alerts being sent as endpoint
table_name_alert_configs = "aeroapi_alert_configurations"
table_name_alerts = "aeroapi_alerts"

# Define table and metadata to insert and create
>>>>>>> abb47d81
metadata_obj = MetaData()
# Table for alert configurations
aeroapi_alert_configurations = Table(
<<<<<<< HEAD
            "aeroapi_alert_configurations",
=======
            table_name_alert_configs,
>>>>>>> abb47d81
            metadata_obj,
            Column("fa_alert_id", Integer, primary_key=True),
            Column("ident", Text),
            Column("origin", Text),
            Column("destination", Text),
            Column("aircraft_type", Text),
            Column("start_date", Date),
            Column("end_date", Date),
            Column("max_weekly", Integer),
            Column("eta", Integer),
            Column("arrival", Boolean),
            Column("cancelled", Boolean),
            Column("departure", Boolean),
            Column("diverted", Boolean),
            Column("filed", Boolean),
        )
<<<<<<< HEAD
<<<<<<< HEAD
# Table for POSTed alerts
aeroapi_alerts = Table(
            "aeroapi_alerts",
            metadata_obj,
            Column("id", Integer, primary_key=True, autoincrement=True),
            Column("long_description", Text),
            Column("short_description", Text),
            Column("summary", Text),
            Column("event_code", Text),
            Column("alert_id", Integer),
            Column("fa_flight_id", Text),
            Column("ident", Text),
            Column("registration", Text),
            Column("aircraft_type", Text),
            Column("origin", Text),
            Column("destination", Text)
        )
=======
        table_to_create_alert_configs.create(engine, checkfirst=True)
        app.logger.info(f"Table {table_name_alert_configs} successfully created / updated")
        # Table for storing the actual alerts sent from AeroAPI to this endpoint
        table_to_create_alerts = Table(
            table_name_alerts,
            metadata_obj,
            Column("id", Integer, primary_key=True, autoincrement=True),
            Column("long_description", String()),
            Column("short_description", String()),
            Column("summary", String()),
            Column("event_code", String()),
            Column("alert_id", Integer),
            Column("fa_flight_id", String()),
            Column("ident", String()),
            Column("registration", String()),
            Column("aircraft_type", String()),
            Column("origin", String()),
            Column("destination", String())
        )
        table_to_create_alerts.create(engine, checkfirst=True)
        app.logger.info(f"Table {table_name_alerts} successfully created / updated")
    except exc.SQLAlchemyError as e:
        app.logger.error(f"SQL error occurred during creation of table (CRITICAL - INSERT WILL FAIL): {e}")
        return -1
>>>>>>> Made Fixes to Ensure Data Is Inserted
=======
aeroapi_alerts = Table(
            table_name_alerts,
            metadata_obj,
            Column("id", Integer, primary_key=True, autoincrement=True),
            Column("long_description", Text()),
            Column("short_description", Text()),
            Column("summary", Text()),
            Column("event_code", Text()),
            Column("alert_id", Integer),
            Column("fa_flight_id", Text()),
            Column("ident", Text()),
            Column("registration", Text()),
            Column("aircraft_type", Text()),
            Column("origin", Text()),
            Column("destination", Text())
        )
>>>>>>> abb47d81


def create_tables():
    """
<<<<<<< HEAD
    Check if the table(s) exist, and if they don't create them.
    Returns None, raises exception if error
    """
    try:
        # Create the table(s) if they don't exist
        metadata_obj.create_all(engine)
        app.logger.info("Table(s) successfully created (if not already created)")
    except exc.SQLAlchemyError as e:
        # Since creation of table(s) is a critical error, raise exception
        app.logger.error(f"SQL error occurred during creation of table(s) (CRITICAL - THROWING ERROR): {e}")
=======
    Check if the tables exist, and if they don't create them.
    Returns 0 on success, -1 otherwise
    """
    try:
        metadata_obj.create_all(engine)
        app.logger.info("Table(s) successfully created (if not already created)")
    except exc.SQLAlchemyError as e:
        app.logger.error(f"SQL error occurred during creation of table(s) (CRITICAL - INSERT WILL FAIL): {e}")
>>>>>>> abb47d81
        raise e


def insert_into_table(data_to_insert: Dict[str, Union[str, int, bool]], table: Table) -> int:
    """
<<<<<<< HEAD
    Insert object into the database based off of the table.
    Assumes data_to_insert has values for all the keys
    that are in the data_to_insert variable, and also that
    table is a valid SQLAlchemy Table variable inside the database.
=======
    Insert object into the table based off of the engine.
    Assumes data_to_insert has values for all the keys
    that are in the data_to_insert variable.
>>>>>>> abb47d81
    Returns 0 on success, -1 otherwise
    """
    try:
        with engine.connect() as conn:
            stmt = insert(table)
            conn.execute(stmt, data_to_insert)
            conn.commit()
<<<<<<< HEAD
            app.logger.info(f"Data successfully inserted into table {table.name}")
=======

<<<<<<< HEAD
            app.logger.info(f"Data successfully inserted into table {table_name}")
=======
            app.logger.info(f"Data successfully inserted into table {table.name}")
>>>>>>> abb47d81

>>>>>>> Made Fixes to Ensure Data Is Inserted
    except exc.SQLAlchemyError as e:
        app.logger.error(f"SQL error occurred during insertion into table {table.name}: {e}")
        return -1
    return 0


@app.route("/post", methods=["POST"])
def handle_alert() -> (Response, int):
    """
    Function to receive AeroAPI POST requests. Filters the request
    and puts the necessary data into the SQL database.
    Returns a JSON Response and also the status code in a tuple.
    """
    # Form response
    r_title: str
    r_detail: str
    r_status: int
    data: Dict[Any] = request.json
    # Process data by getting things needed
<<<<<<< HEAD
    # If value doesn't exist, default to None
=======
    # Use get() if value doesn't exist -> value is None
>>>>>>> abb47d81
    processed_data: Dict[Any] = dict()
    processed_data["long_description"] = data.get("long_description", None)
    processed_data["short_description"] = data.get("short_description", None)
    processed_data["summary"] = data.get("summary", None)
    processed_data["event_code"] = data.get("event_code", None)
    processed_data["alert_id"] = data.get("alert_id", None)
    processed_data["fa_flight_id"] = data.get("flight", None).get("fa_flight_id", None)
    processed_data["ident"] = data.get("flight", None).get("ident", None)
    processed_data["registration"] = data.get("flight", None).get("registration", None)
    processed_data["aircraft_type"] = data.get("flight", None).get("aircraft_type", None)
    processed_data["origin"] = data.get("flight", None).get("origin", None)
    processed_data["destination"] = data.get("flight", None).get("destination", None)
    # Check if any values weren't processed
    if None not in processed_data.values():
<<<<<<< HEAD
        # Check if data was inserted into database properly
=======
>>>>>>> abb47d81
        if insert_into_table(processed_data, aeroapi_alerts) != -1:
            r_title = "Successful request"
            r_detail = "Request processed and stored successfully"
            r_status = 200
        else:
            r_title = "Error inserting into SQL Database"
            r_detail = "Inserting into the database had an error"
            r_status = 500
    else:
        r_title = "Missing info in request"
        r_detail = "At least one value to insert in the database is missing in the post request"
        r_status = 400
    return jsonify({"title": r_title, "detail": r_detail, "status": r_status}), r_status


@app.route("/create", methods=["POST"])
def create_alert() -> Response:
    """
    Function to create an alert item via a POST request from the front-end.
    If 'max_weekly' not in payload, default value is 1000
    If 'events' not in payload, default value is all False
    Returns JSON Response in form {"Alert_id": <alert_id, -1 if no alert id produced>,
    "Success": True/False, "Description": <A detailed description of the response>}
    """
    # initialize response headers
    r_alert_id: int = -1
    r_success: bool = False
    r_description: str = ''
    # Process json
    content_type = request.headers.get("Content-Type")
    data: Dict[Any]

    if content_type != "application/json":
        r_description = "Invalid content sent"
    else:
        data = request.json
        api_resource = "/alerts"

        # Check if max_weekly and events in data
        if "events" not in data:
            # Assume want all events to be false
            data["events"] = {
                "arrival": False,
                "departure": False,
                "cancelled": False,
                "diverted": False,
                "filed": False,
            }
        if "max_weekly" not in data:
            data["max_weekly"] = 1000

        app.logger.info(f"Making AeroAPI request to POST {api_resource}")
        result = AEROAPI.post(f"{AEROAPI_BASE_URL}{api_resource}", json=data)
        if result.status_code != 201:
            # return to front end the error, decode and clean the response
            try:
                processed_json = result.json()
                r_description = f"Error code {result.status_code} with the following description: {processed_json['detail']}"
            except json.decoder.JSONDecodeError:
                r_description = f"Error code {result.status_code} could not be parsed into JSON. The following is the HTML response given: {result.text}"
        else:
            # Package created alert and put into database
            fa_alert_id = int(result.headers["Location"][8:])
            r_alert_id = fa_alert_id
            # Flatten events to insert into database
            data["arrival"] = data["events"]["arrival"]
            data["departure"] = data["events"]["departure"]
            data["cancelled"] = data["events"]["cancelled"]
            data["diverted"] = data["events"]["diverted"]
            data["filed"] = data["events"]["filed"]
            data.pop("events")
            data.pop("max_weekly")
            # Rename dates to avoid sql keyword "end" issue, and also change to Python datetime.datetime()
            # Default to None in case a user directly submits an incomplete payload
            data["start_date"] = data.pop("start", None)
            data["end_date"] = data.pop("end", None)
            data["start_date"] = datetime.strptime(data["start_date"], "%Y-%m-%d")
            data["end_date"] = datetime.strptime(data["end_date"], "%Y-%m-%d")
            data["fa_alert_id"] = fa_alert_id

            if insert_into_table(data, aeroapi_alert_configurations) == -1:
                r_description = f"Database insertion error, check your database configuration. Alert has still been configured with alert id {r_alert_id}"
            else:
                r_success = True
                r_description = f"Request sent successfully with alert id {r_alert_id}"

    return jsonify({"Alert_id": r_alert_id, "Success": r_success, "Description": r_description})


if __name__ == "__main__":
<<<<<<< HEAD
    # Create the table if it wasn't created before startup
    create_tables()
    app.run(host="0.0.0.0", port=5000, debug=True)
=======
    # Create the tables if they weren't created before startup
    create_tables()
    app.run(host="0.0.0.0", port=5000, debug=True)
>>>>>>> abb47d81
<|MERGE_RESOLUTION|>--- conflicted
+++ resolved
@@ -24,24 +24,12 @@
 engine = create_engine(
     "sqlite+pysqlite:////var/db/aeroapi_alerts/aeroapi_alerts.db", echo=False, future=True
 )
-<<<<<<< HEAD
 
 # Define tables and metadata to insert and create
-=======
-# Two tables: one to store alert configs, other to store alerts being sent as endpoint
-table_name_alert_configs = "aeroapi_alert_configurations"
-table_name_alerts = "aeroapi_alerts"
-
-# Define table and metadata to insert and create
->>>>>>> abb47d81
 metadata_obj = MetaData()
 # Table for alert configurations
 aeroapi_alert_configurations = Table(
-<<<<<<< HEAD
             "aeroapi_alert_configurations",
-=======
-            table_name_alert_configs,
->>>>>>> abb47d81
             metadata_obj,
             Column("fa_alert_id", Integer, primary_key=True),
             Column("ident", Text),
@@ -58,8 +46,6 @@
             Column("diverted", Boolean),
             Column("filed", Boolean),
         )
-<<<<<<< HEAD
-<<<<<<< HEAD
 # Table for POSTed alerts
 aeroapi_alerts = Table(
             "aeroapi_alerts",
@@ -77,55 +63,10 @@
             Column("origin", Text),
             Column("destination", Text)
         )
-=======
-        table_to_create_alert_configs.create(engine, checkfirst=True)
-        app.logger.info(f"Table {table_name_alert_configs} successfully created / updated")
-        # Table for storing the actual alerts sent from AeroAPI to this endpoint
-        table_to_create_alerts = Table(
-            table_name_alerts,
-            metadata_obj,
-            Column("id", Integer, primary_key=True, autoincrement=True),
-            Column("long_description", String()),
-            Column("short_description", String()),
-            Column("summary", String()),
-            Column("event_code", String()),
-            Column("alert_id", Integer),
-            Column("fa_flight_id", String()),
-            Column("ident", String()),
-            Column("registration", String()),
-            Column("aircraft_type", String()),
-            Column("origin", String()),
-            Column("destination", String())
-        )
-        table_to_create_alerts.create(engine, checkfirst=True)
-        app.logger.info(f"Table {table_name_alerts} successfully created / updated")
-    except exc.SQLAlchemyError as e:
-        app.logger.error(f"SQL error occurred during creation of table (CRITICAL - INSERT WILL FAIL): {e}")
-        return -1
->>>>>>> Made Fixes to Ensure Data Is Inserted
-=======
-aeroapi_alerts = Table(
-            table_name_alerts,
-            metadata_obj,
-            Column("id", Integer, primary_key=True, autoincrement=True),
-            Column("long_description", Text()),
-            Column("short_description", Text()),
-            Column("summary", Text()),
-            Column("event_code", Text()),
-            Column("alert_id", Integer),
-            Column("fa_flight_id", Text()),
-            Column("ident", Text()),
-            Column("registration", Text()),
-            Column("aircraft_type", Text()),
-            Column("origin", Text()),
-            Column("destination", Text())
-        )
->>>>>>> abb47d81
 
 
 def create_tables():
     """
-<<<<<<< HEAD
     Check if the table(s) exist, and if they don't create them.
     Returns None, raises exception if error
     """
@@ -136,31 +77,15 @@
     except exc.SQLAlchemyError as e:
         # Since creation of table(s) is a critical error, raise exception
         app.logger.error(f"SQL error occurred during creation of table(s) (CRITICAL - THROWING ERROR): {e}")
-=======
-    Check if the tables exist, and if they don't create them.
-    Returns 0 on success, -1 otherwise
-    """
-    try:
-        metadata_obj.create_all(engine)
-        app.logger.info("Table(s) successfully created (if not already created)")
-    except exc.SQLAlchemyError as e:
-        app.logger.error(f"SQL error occurred during creation of table(s) (CRITICAL - INSERT WILL FAIL): {e}")
->>>>>>> abb47d81
         raise e
 
 
 def insert_into_table(data_to_insert: Dict[str, Union[str, int, bool]], table: Table) -> int:
     """
-<<<<<<< HEAD
     Insert object into the database based off of the table.
     Assumes data_to_insert has values for all the keys
     that are in the data_to_insert variable, and also that
     table is a valid SQLAlchemy Table variable inside the database.
-=======
-    Insert object into the table based off of the engine.
-    Assumes data_to_insert has values for all the keys
-    that are in the data_to_insert variable.
->>>>>>> abb47d81
     Returns 0 on success, -1 otherwise
     """
     try:
@@ -168,17 +93,7 @@
             stmt = insert(table)
             conn.execute(stmt, data_to_insert)
             conn.commit()
-<<<<<<< HEAD
             app.logger.info(f"Data successfully inserted into table {table.name}")
-=======
-
-<<<<<<< HEAD
-            app.logger.info(f"Data successfully inserted into table {table_name}")
-=======
-            app.logger.info(f"Data successfully inserted into table {table.name}")
->>>>>>> abb47d81
-
->>>>>>> Made Fixes to Ensure Data Is Inserted
     except exc.SQLAlchemyError as e:
         app.logger.error(f"SQL error occurred during insertion into table {table.name}: {e}")
         return -1
@@ -198,29 +113,22 @@
     r_status: int
     data: Dict[Any] = request.json
     # Process data by getting things needed
-<<<<<<< HEAD
     # If value doesn't exist, default to None
-=======
-    # Use get() if value doesn't exist -> value is None
->>>>>>> abb47d81
     processed_data: Dict[Any] = dict()
-    processed_data["long_description"] = data.get("long_description", None)
-    processed_data["short_description"] = data.get("short_description", None)
-    processed_data["summary"] = data.get("summary", None)
-    processed_data["event_code"] = data.get("event_code", None)
-    processed_data["alert_id"] = data.get("alert_id", None)
-    processed_data["fa_flight_id"] = data.get("flight", None).get("fa_flight_id", None)
-    processed_data["ident"] = data.get("flight", None).get("ident", None)
-    processed_data["registration"] = data.get("flight", None).get("registration", None)
-    processed_data["aircraft_type"] = data.get("flight", None).get("aircraft_type", None)
-    processed_data["origin"] = data.get("flight", None).get("origin", None)
-    processed_data["destination"] = data.get("flight", None).get("destination", None)
+    processed_data["long_description"] = data.get(["long_description"], None)
+    processed_data["short_description"] = data.get(["short_description"], None)
+    processed_data["summary"] = data.get(["summary"], None)
+    processed_data["event_code"] = data.get(["event_code"], None)
+    processed_data["alert_id"] = data.get(["alert_id"], None)
+    processed_data["fa_flight_id"] = data.get(["flight"], None).get(["fa_flight_id"], None)
+    processed_data["ident"] = data.get(["flight"], None).get(["ident"], None)
+    processed_data["reg"] = data.get(["flight"], None).get(["reg"], None)
+    processed_data["aircraft_type"] = data.get(["flight"], None).get(["aircraft_type"], None)
+    processed_data["origin"] = data.get(["flight"], None).get(["origin"], None)
+    processed_data["destination"] = data.get(["flight"], None).get(["destination"], None)
     # Check if any values weren't processed
     if None not in processed_data.values():
-<<<<<<< HEAD
         # Check if data was inserted into database properly
-=======
->>>>>>> abb47d81
         if insert_into_table(processed_data, aeroapi_alerts) != -1:
             r_title = "Successful request"
             r_detail = "Request processed and stored successfully"
@@ -311,12 +219,6 @@
 
 
 if __name__ == "__main__":
-<<<<<<< HEAD
     # Create the table if it wasn't created before startup
     create_tables()
-    app.run(host="0.0.0.0", port=5000, debug=True)
-=======
-    # Create the tables if they weren't created before startup
-    create_tables()
-    app.run(host="0.0.0.0", port=5000, debug=True)
->>>>>>> abb47d81
+    app.run(host="0.0.0.0", port=5000, debug=True)