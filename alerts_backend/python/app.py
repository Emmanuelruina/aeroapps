"""Query alert information from AeroAPI and present it to a frontend service"""
import os
from datetime import datetime
from typing import Dict, Any, Tuple, Set, List

import json
import requests
from flask import Flask, jsonify, Response, request
from flask.logging import create_logger
from flask_cors import CORS

from sqlalchemy.sql import func
from sqlalchemy import (
    exc,
    create_engine,
    MetaData,
    Table,
    Column,
    Integer,
    Boolean,
    Text,
    insert,
    Date,
    select,
    DateTime,
<<<<<<< HEAD
    delete,
=======
    delete
>>>>>>> 98c9cb26
)

AEROAPI_BASE_URL = "https://aeroapi.flightaware.com/aeroapi"
AEROAPI_KEY = os.environ["AEROAPI_KEY"]
AEROAPI = requests.Session()
AEROAPI.headers.update({"x-apikey": AEROAPI_KEY})

# pylint: disable=invalid-name
app = Flask(__name__)
logger = create_logger(app)
CORS(app)

# create the SQL engine using SQLite
engine = create_engine(
    "sqlite+pysqlite:////var/db/aeroapi_alerts/aeroapi_alerts.db", echo=False, future=True
)
# Set journal_mode to WAL to enable reading and writing concurrently
with engine.connect() as conn_wal:
    conn_wal.exec_driver_sql("PRAGMA journal_mode=WAL")
    conn_wal.commit()

# Define tables and metadata to insert and create
metadata_obj = MetaData()
# Table for alert configurations
aeroapi_alert_configurations = Table(
    "aeroapi_alert_configurations",
    metadata_obj,
    Column("fa_alert_id", Integer, primary_key=True),
    Column("ident", Text),
    Column("origin", Text),
    Column("destination", Text),
    Column("aircraft_type", Text),
    Column("start_date", Date),
    Column("end_date", Date),
    Column("max_weekly", Integer),
    Column("eta", Integer),
    Column("arrival", Boolean),
    Column("cancelled", Boolean),
    Column("departure", Boolean),
    Column("diverted", Boolean),
    Column("filed", Boolean),
)
# Table for POSTed alerts
aeroapi_alerts = Table(
    "aeroapi_alerts",
    metadata_obj,
    Column("id", Integer, primary_key=True, autoincrement=True),
<<<<<<< HEAD
    Column("time_alert_received", DateTime(timezone=True), server_default=func.now()),
    # Store time in UTC that the alert was received
=======
    # Store time in UTC that the alert was received
    Column("time_alert_received", DateTime(timezone=True), server_default=func.now()),
>>>>>>> 98c9cb26
    Column("long_description", Text),
    Column("short_description", Text),
    Column("summary", Text),
    Column("event_code", Text),
    Column("alert_id", Integer),
    Column("fa_flight_id", Text),
    Column("ident", Text),
    Column("registration", Text),
    Column("aircraft_type", Text),
    Column("origin", Text),
    Column("destination", Text),
)


def create_tables():
    """
    Check if the table(s) exist, and if they don't create them.
    Returns None, raises exception if error
    """
    try:
        # Create the table(s) if they don't exist
        metadata_obj.create_all(engine)
        logger.info("Table(s) successfully created (if not already created)")
    except exc.SQLAlchemyError as e:
        # Since creation of table(s) is a critical error, raise exception
        logger.error(
            f"SQL error occurred during creation of table(s) (CRITICAL - THROWING ERROR): {e}"
        )
        raise e


def insert_into_table(data_to_insert: Dict[str, Any], table: Table) -> int:
    """
    Insert object into the database based off of the table.
    Assumes data_to_insert has values for all the keys
    that are in the data_to_insert variable, and also that
    table is a valid SQLAlchemy Table variable inside the database.
    Returns 0 on success, -1 otherwise
    """
    try:
        with engine.connect() as conn:
            stmt = insert(table)
            conn.execute(stmt, data_to_insert)
            conn.commit()
            logger.info(f"Data successfully inserted into table {table.name}")
    except exc.SQLAlchemyError as e:
        logger.error(f"SQL error occurred during insertion into table {table.name}: {e}")
        return -1
    return 0


def delete_from_table(fa_alert_id: int) -> int:
    """
    Delete alert config from SQL Alert Configurations table based on FA Alert ID.
    Returns 0 on success, -1 otherwise.
    """
    try:
        with engine.connect() as conn:
            stmt = delete(aeroapi_alert_configurations).where(
                aeroapi_alert_configurations.c.fa_alert_id == fa_alert_id
            )
            conn.execute(stmt)
            conn.commit()
            logger.info(f"Data successfully deleted from {aeroapi_alert_configurations.name}")
    except exc.SQLAlchemyError as e:
        logger.error(
            f"SQL error occurred during deletion from table {aeroapi_alert_configurations.name}: {e}"
        )
        return -1
    return 0


<<<<<<< HEAD
def get_alerts_not_from_app(existing_alert_ids: Set[int]) -> List[Dict[str, Any]]:
    """
    Function to get all alert configurations that were not configured
    inside the webapp. Follows exact same format as SQL table, with extra
    "is_from_app" column set to False. Takes in existing_alerts parameter
    as a list to compare with configured alerts to ensure no overlap.
    Returns a dictionary of all the alerts. If no alerts exist, return None.
    """
    api_resource = "/alerts"
    logger.info(f"Making AeroAPI request to GET {api_resource}")
    result = AEROAPI.get(f"{AEROAPI_BASE_URL}{api_resource}")
    if not result:
        return []
    all_alerts = result.json()["alerts"]
    if not all_alerts:
        return []
    alerts_not_from_app = []
    for alert in all_alerts:
        if int(alert["id"]) not in existing_alert_ids:
            # Don't have to catch key doesn't exist as AeroAPI guarantees
            # Keys will exist (just might be null)
            holder = {
                "fa_alert_id": alert["id"],
                "ident": alert["ident"],
                "origin": alert["origin"],
                "destination": alert["destination"],
                "aircraft_type": alert["aircraft_type"],
                "start_date": alert["start"],
                "end_date": alert["end"],
                "max_weekly": 1000,
                "eta": alert["eta"],
                "arrival": alert["events"]["arrival"],
                "cancelled": alert["events"]["cancelled"],
                "departure": alert["events"]["departure"],
                "diverted": alert["events"]["diverted"],
                "filed": alert["events"]["filed"],
                "is_from_app": False,
            }
            alerts_not_from_app.append(holder)
    return alerts_not_from_app
=======
@app.route("/endpoint")
def get_endpoint_url() -> Response:
    """
    Return the configured endpoint URL for AeroAPI to send POST requests as a JSON payload.
    """
    api_resource = "/alerts/endpoint"
    logger.info(f"Making AeroAPI request to GET {api_resource}")
    result = AEROAPI.get(f"{AEROAPI_BASE_URL}{api_resource}")
    url = "NO ENDPOINT CONFIGURED"
    if result.json():
        url = result.json()["url"]
    return jsonify({"url": url})
>>>>>>> 98c9cb26


@app.route("/delete", methods=["POST"])
def delete_alert() -> Response:
    """
    Function to delete the alert given (with key "fa_alert_id" in the payload).
    Deletes the given alert via AeroAPI DELETE call and then deletes it from the
    SQLite database. Returns JSON Response in form {"Success": True/False,
    "Description": <A detailed description of the response>}
    """
    r_success: bool = False
    r_description: str
    # Process json
    content_type = request.headers.get("Content-Type")
    data: Dict[str, Any]

    if content_type != "application/json":
        r_description = "Invalid content sent"
    else:
        data = request.json
        fa_alert_id = data["fa_alert_id"]
        api_resource = f"/alerts/{fa_alert_id}"
        logger.info(f"Making AeroAPI request to DELETE {api_resource}")
        result = AEROAPI.delete(f"{AEROAPI_BASE_URL}{api_resource}", json=data)
        if result.status_code != 204:
            # return to front end the error, decode and clean the response
            try:
                processed_json = result.json()
                r_description = f"Error code {result.status_code} with the following description for alert configuration {fa_alert_id}: {processed_json['detail']}"
            except json.decoder.JSONDecodeError:
                r_description = f"Error code {result.status_code} for the alert configuration {fa_alert_id} could not be parsed into JSON. The following is the HTML response given: {result.text}"
        else:
            # Check if data was inserted into database properly
            if delete_from_table(fa_alert_id) == -1:
                r_description = (
                    "Error deleting the alert configuration from the SQL Database - since it was deleted "
                    "on AeroAPI but not locally, this means the alert will still be shown on the table - in order to "
                    "properly delete the alert please look in your local Sqlite database."
                )
            else:
                r_success = True
                r_description = (
                    f"Request sent successfully, alert configuration {fa_alert_id} has been deleted"
                )

    return jsonify({"Success": r_success, "Description": r_description})


@app.route("/posted_alerts")
def get_posted_alerts() -> Response:
    """
    Function to return all the triggered POSTed alerts via the SQL table.
    Returns a JSON payload of all the POSTed alerts.
    """
    data: Dict[str, Any] = {"posted_alerts": []}
    with engine.connect() as conn:
        stmt = select(aeroapi_alerts)
        result = conn.execute(stmt)
        conn.commit()
        for row in result:
            data["posted_alerts"].append(dict(row))

    return jsonify(data)


@app.route("/alert_configs")
def get_alert_configs() -> Response:
    """
<<<<<<< HEAD
    Function to return all the alerts that are currently configured.
    Returns all the alert configurations in a list
    in a JSON payload.
=======
    Function to return all the alerts that are currently configured
    via the SQL table. Returns a JSON payload of all the configured alerts.
>>>>>>> 98c9cb26
    """
    data: Dict[str, Any] = {"alert_configurations": []}
    existing_alert_ids = set()
    with engine.connect() as conn:
        stmt = select(aeroapi_alert_configurations)
        result = conn.execute(stmt)
        conn.commit()
        for row in result:
            row_holder = dict(row)
            row_holder["is_from_app"] = True
            data["alert_configurations"].append(row_holder)
            existing_alert_ids.add(row_holder["fa_alert_id"])

    # Append alerts not created from app
    alerts_not_from_app = get_alerts_not_from_app(existing_alert_ids)
    data["alert_configurations"].extend(alerts_not_from_app)

    return jsonify(data)


@app.route("/post", methods=["POST"])
def handle_alert() -> Tuple[Response, int]:
    """
    Function to receive AeroAPI POST requests. Filters the request
    and puts the necessary data into the SQL database.
    Returns a JSON Response and also the status code in a tuple.
    """
    # Form response
    r_title: str
    r_detail: str
    r_status: int
    data: Dict[str, Any] = request.json
    # Process data by getting things needed
    processed_data: Dict[str, Any]
    try:
        processed_data = {
            "long_description": data["long_description"],
            "short_description": data["short_description"],
            "summary": data["summary"],
            "event_code": data["event_code"],
            "alert_id": data["alert_id"],
            "fa_flight_id": data["flight"]["fa_flight_id"],
            "ident": data["flight"]["ident"],
            "registration": data["flight"]["registration"],
            "aircraft_type": data["flight"]["aircraft_type"],
            "origin": data["flight"]["origin"],
            "destination": data["flight"]["destination"],
        }

        # Check if data was inserted into database properly
        if insert_into_table(processed_data, aeroapi_alerts) == -1:
            r_title = "Error inserting into SQL Database"
            r_detail = "Inserting into the database had an error"
            r_status = 500
        else:
            r_title = "Successful request"
            r_detail = "Request processed and stored successfully"
            r_status = 200
    except KeyError as e:
        # If value doesn't exist, do not insert into table and produce error
        logger.error(
            f"Alert POST request did not have one or more keys with data. Will process but will return 400: {e}"
        )
        r_title = "Missing info in request"
        r_detail = "At least one value to insert in the database is missing in the post request"
        r_status = 400

    return jsonify({"title": r_title, "detail": r_detail, "status": r_status}), r_status


@app.route("/create", methods=["POST"])
def create_alert() -> Response:
    """
    Function to create an alert item via a POST request from the front-end.
    If 'max_weekly' not in payload, default value is 1000
    If 'events' not in payload, default value is all False
    Returns JSON Response in form {"Alert_id": <alert_id, -1 if no alert id produced>,
    "Success": True/False, "Description": <A detailed description of the response>}
    """
    # initialize response headers
    r_alert_id: int = -1
    r_success: bool = False
    r_description: str
    # Process json
    content_type = request.headers.get("Content-Type")
    data: Dict[str, Any]

    if content_type != "application/json":
        r_description = "Invalid content sent"
    else:
        data = request.json
        api_resource = "/alerts"

        # Check if max_weekly and events in data
        if "events" not in data:
            # Assume want all events to be false
            data["events"] = {
                "arrival": False,
                "departure": False,
                "cancelled": False,
                "diverted": False,
                "filed": False,
            }
        if "max_weekly" not in data:
            data["max_weekly"] = 1000

        logger.info(f"Making AeroAPI request to POST {api_resource}")
        result = AEROAPI.post(f"{AEROAPI_BASE_URL}{api_resource}", json=data)
        if result.status_code != 201:
            # return to front end the error, decode and clean the response
            try:
                processed_json = result.json()
                r_description = (
                    f"Error code {result.status_code} with the following "
                    f"description: {processed_json['detail']}"
                )
            except json.decoder.JSONDecodeError:
                r_description = (
                    f"Error code {result.status_code} could not be parsed into JSON. "
                    f"The following is the HTML response given: {result.text}"
                )
        else:
            # Package created alert and put into database
            fa_alert_id = int(result.headers["Location"][8:])
            r_alert_id = fa_alert_id
            # Flatten events to insert into database
            data["arrival"] = data["events"]["arrival"]
            data["departure"] = data["events"]["departure"]
            data["cancelled"] = data["events"]["cancelled"]
            data["diverted"] = data["events"]["diverted"]
            data["filed"] = data["events"]["filed"]
            data.pop("events")
            # Rename dates to avoid sql keyword "end" issue, and also change to Python datetime.datetime()
            # Default to None in case a user directly submits an incomplete payload
            data["start_date"] = data.pop("start", None)
            data["end_date"] = data.pop("end", None)
            # Allow empty strings
            if data["start_date"] == "":
                data["start_date"] = None
            if data["end_date"] == "":
                data["end_date"] = None
            # Handle if dates are None - accept them but don't parse time
            if data["start_date"]:
                data["start_date"] = datetime.strptime(data["start_date"], "%Y-%m-%d")
            if data["end_date"]:
                data["end_date"] = datetime.strptime(data["end_date"], "%Y-%m-%d")

            data["fa_alert_id"] = fa_alert_id

            if insert_into_table(data, aeroapi_alert_configurations) == -1:
                r_description = (
                    f"Database insertion error, check your database configuration. "
                    f"Alert has still been configured with alert id {r_alert_id}"
                )
            else:
                r_success = True
                r_description = f"Request sent successfully with alert id {r_alert_id}"

    return jsonify({"Alert_id": r_alert_id, "Success": r_success, "Description": r_description})


if __name__ == "__main__":
    # Create the table if it wasn't created before startup
    create_tables()
    app.run(host="0.0.0.0", port=5000, debug=True)<|MERGE_RESOLUTION|>--- conflicted
+++ resolved
@@ -23,11 +23,7 @@
     Date,
     select,
     DateTime,
-<<<<<<< HEAD
     delete,
-=======
-    delete
->>>>>>> 98c9cb26
 )
 
 AEROAPI_BASE_URL = "https://aeroapi.flightaware.com/aeroapi"
@@ -75,13 +71,8 @@
     "aeroapi_alerts",
     metadata_obj,
     Column("id", Integer, primary_key=True, autoincrement=True),
-<<<<<<< HEAD
-    Column("time_alert_received", DateTime(timezone=True), server_default=func.now()),
-    # Store time in UTC that the alert was received
-=======
     # Store time in UTC that the alert was received
     Column("time_alert_received", DateTime(timezone=True), server_default=func.now()),
->>>>>>> 98c9cb26
     Column("long_description", Text),
     Column("short_description", Text),
     Column("summary", Text),
@@ -154,7 +145,6 @@
     return 0
 
 
-<<<<<<< HEAD
 def get_alerts_not_from_app(existing_alert_ids: Set[int]) -> List[Dict[str, Any]]:
     """
     Function to get all alert configurations that were not configured
@@ -175,7 +165,7 @@
     for alert in all_alerts:
         if int(alert["id"]) not in existing_alert_ids:
             # Don't have to catch key doesn't exist as AeroAPI guarantees
-            # Keys will exist (just might be null)
+            # keys will exist (just might be null)
             holder = {
                 "fa_alert_id": alert["id"],
                 "ident": alert["ident"],
@@ -195,7 +185,8 @@
             }
             alerts_not_from_app.append(holder)
     return alerts_not_from_app
-=======
+
+
 @app.route("/endpoint")
 def get_endpoint_url() -> Response:
     """
@@ -208,7 +199,6 @@
     if result.json():
         url = result.json()["url"]
     return jsonify({"url": url})
->>>>>>> 98c9cb26
 
 
 @app.route("/delete", methods=["POST"])
@@ -277,14 +267,8 @@
 @app.route("/alert_configs")
 def get_alert_configs() -> Response:
     """
-<<<<<<< HEAD
-    Function to return all the alerts that are currently configured.
-    Returns all the alert configurations in a list
-    in a JSON payload.
-=======
     Function to return all the alerts that are currently configured
-    via the SQL table. Returns a JSON payload of all the configured alerts.
->>>>>>> 98c9cb26
+    via the SQL table. Returns a JSON payload of all the configured alerts as a list.
     """
     data: Dict[str, Any] = {"alert_configurations": []}
     existing_alert_ids = set()
